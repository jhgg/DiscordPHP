--- conflicted
+++ resolved
@@ -10,23 +10,8 @@
 
 class Discord
 {
-<<<<<<< HEAD
     const VERSION = 'v2-alpha';
 
-=======
-    /**
-     * The current version of the API. 
-     *
-     * @var string 
-     */
-    const VERSION = 'v2.0.1';
-    
-    /**
-     * The Client instance.
-     * 
-     * @var Client
-     */
->>>>>>> ea0f5767
     protected $client;
 
     /**
@@ -46,7 +31,6 @@
         $this->client = new Client([
             'id'            => $request->id,
             'username'      => $request->username,
-            'password'      => $password,
             'email'         => $request->email,
             'verified'      => $request->verified,
             'avatar'        => $request->avatar,
@@ -98,7 +82,8 @@
 
         try {
             file_put_contents($_SERVER['PWD'] . '/' . md5($email), $request->token);
-        } catch (\Exception $e) {}
+        } catch (\Exception $e) {
+        }
 
         @define('DISCORD_TOKEN', $request->token);
         return;
@@ -118,28 +103,6 @@
         $this->client = null;
 
         return true;
-    }
-
-    /**
-     * Gets a Discord channel invite.
-     *
-     * @param string $code 
-     * @return Invite
-     */
-    public function getInvite($code)
-    {
-        try {
-            $request = Guzzle::get("invite/{$code}");
-        } catch (\Exception $e) {
-            throw new InviteInvalidException('The invite is invalid or has expired.');
-        }
-
-        return new Invite([
-            'code'      => $request->code,
-            'guild'     => $request->guild,
-            'xkcdpass'  => $request->xkcdpass,
-            'channel'   => $request->channel
-        ], true);
     }
 
     /**
@@ -180,12 +143,7 @@
     /**
      * Handles dynamic variable calls to the class.
      *
-<<<<<<< HEAD
      * @return mixed
-=======
-     * @param string $name 
-     * @return mixed 
->>>>>>> ea0f5767
      */
     public function __get($name)
     {
@@ -194,16 +152,4 @@
         }
         return $this->client->{$name};
     }
-
-    /**
-     * Handles dynamic variable set calls to the class.
-     *
-     * @param string $name 
-     * @param mixed $value 
-     * @return void 
-     */
-    public function __set($name, $value)
-    {
-        $this->client->setAttribute($name, $value);
-    }
 }